import { createClient } from 'npm:@supabase/supabase-js@2';

const corsHeaders = {
  'Access-Control-Allow-Origin': '*',
  'Access-Control-Allow-Methods': 'GET, POST, PUT, DELETE, OPTIONS',
  'Access-Control-Allow-Headers': 'Content-Type, Authorization, X-Client-Info, Apikey',
};

interface WooCommerceMetrics {
  totalOrders: number;
  totalRevenue: number;
  totalProducts: number;
  completedOrders: number;
  pendingOrders: number;
  processingOrders: number;
  averageOrderValue: number;
  topProducts: Array<{ name: string; quantity: number; revenue: number }>;
}

Deno.serve(async (req: Request) => {
  if (req.method === 'OPTIONS') {
    return new Response(null, { status: 200, headers: corsHeaders });
  }

  try {
    const supabaseClient = createClient(
      Deno.env.get('SUPABASE_URL') ?? '',
      Deno.env.get('SUPABASE_SERVICE_ROLE_KEY') ?? ''
    );

    const { integration_id, client_id, date_from, date_to } = await req.json();

    console.log('Sync request params:', { integration_id, client_id, date_from, date_to });

    if (!integration_id || !client_id) {
      throw new Error('Missing required parameters: integration_id, client_id');
    }

    const isRangeQuery = date_from && date_to && date_from !== date_to;
    const metricType = isRangeQuery ? 'ecommerce_aggregate' : 'ecommerce';
    const snapshotDate = isRangeQuery ? date_from : (date_to || new Date().toISOString().split('T')[0]);

    const { data: integration, error: integrationError } = await supabaseClient
      .from('integrations')
      .select('*')
      .eq('id', integration_id)
      .eq('platform', 'woocommerce')
      .single();

    if (integrationError || !integration) {
      throw new Error('Integration not found');
    }

    const credentials = integration.credentials as any;
    const config = integration.config as any;
    const storeUrl = credentials.store_url?.replace(/\/$/, '');
    const consumerKey = credentials.consumer_key;
    const consumerSecret = credentials.consumer_secret;

    if (!storeUrl || !consumerKey || !consumerSecret) {
      throw new Error('Missing WooCommerce credentials');
    }

    const allowedStatuses = config?.order_statuses || ['processing', 'completed', 'on-hold', 'pending', 'cancelled', 'refunded', 'failed'];

    const today = new Date().toISOString().split('T')[0];
    const targetDate = date_to || today;

    console.log(`Syncing WooCommerce data for date: ${targetDate}`);
    console.log(`Date range: from ${date_from || targetDate} to ${targetDate}`);

<<<<<<< HEAD
    // Determine if this is a single day sync or range sync
    const isRangeSync = date_from && date_from !== targetDate;
    const startDate = date_from || targetDate;
    const endDate = targetDate;

    console.log(`Is range sync: ${isRangeSync}, start: ${startDate}, end: ${endDate}`);

=======
>>>>>>> 3f66d663
    const auth = btoa(`${consumerKey}:${consumerSecret}`);
    const headers = {
      'Authorization': `Basic ${auth}`,
      'Content-Type': 'application/json',
    };

<<<<<<< HEAD
    const startDateTime = `${startDate}T00:00:00`;
    const endDateTime = `${endDate}T23:59:59`;
=======
    const startDateTime = isRangeQuery ? `${date_from}T00:00:00` : `${snapshotDate}T00:00:00`;
    const endDateTime = isRangeQuery ? `${date_to}T23:59:59` : `${snapshotDate}T23:59:59`;
>>>>>>> 3f66d663

    let allOrders: any[] = [];
    let page = 1;
    let hasMorePages = true;

    while (hasMorePages) {
      const ordersUrl = `${storeUrl}/wp-json/wc/v3/orders?after=${startDateTime}&before=${endDateTime}&per_page=100&page=${page}`;
      const ordersResponse = await fetch(ordersUrl, { headers });

      if (!ordersResponse.ok) {
        const errorText = await ordersResponse.text();
        throw new Error(`WooCommerce API error: ${errorText}`);
      }

      const pageOrders = await ordersResponse.json();

      if (pageOrders.length === 0) {
        hasMorePages = false;
      } else {
        allOrders = allOrders.concat(pageOrders);
        page++;
        if (pageOrders.length < 100) {
          hasMorePages = false;
        }
      }
    }

    const orders = allOrders;

    console.log(`Total orders fetched from WooCommerce: ${orders.length}`);
    console.log('Order statuses:', orders.reduce((acc, order) => {
      acc[order.status] = (acc[order.status] || 0) + 1;
      return acc;
    }, {} as Record<string, number>));
    console.log('Allowed statuses for processing:', allowedStatuses);

    const productsUrl = `${storeUrl}/wp-json/wc/v3/products?per_page=100`;
    const productsResponse = await fetch(productsUrl, { headers });
    
    let totalProducts = 0;
    if (productsResponse.ok) {
      const products = await productsResponse.json();
      totalProducts = products.length;
    }

    // For range sync, save aggregated metrics with date = startDate (to avoid conflicts with daily snapshots)
    // For single day sync, save metrics for that specific day
    const snapshotDate = isRangeSync ? startDate : targetDate;

    console.log(`Saving snapshot for date: ${snapshotDate} (${isRangeSync ? 'range' : 'single day'}) with metric_type: ${isRangeSync ? 'ecommerce_aggregate' : 'ecommerce'}`);

    let totalRevenue = 0;
    let completedOrders = 0;
    let pendingOrders = 0;
    let processingOrders = 0;
    let onHoldOrders = 0;
    let cancelledOrders = 0;
    let refundedOrders = 0;
    let failedOrders = 0;
    let otherStatusOrders = 0;
    const productSales: Record<string, { name: string; quantity: number; revenue: number }> = {};

    for (const order of orders) {
      // Count all orders by status
      switch (order.status) {
        case 'completed':
          completedOrders++;
          break;
        case 'pending':
          pendingOrders++;
          break;
        case 'processing':
          processingOrders++;
          break;
        case 'on-hold':
          onHoldOrders++;
          break;
        case 'cancelled':
          cancelledOrders++;
          break;
        case 'refunded':
          refundedOrders++;
          break;
        case 'failed':
          failedOrders++;
          break;
        default:
          otherStatusOrders++;
      }

      // Only include revenue and products for valid orders
      if (!allowedStatuses.includes(order.status)) {
        continue;
      }

      totalRevenue += parseFloat(order.total || 0);

      for (const item of order.line_items || []) {
        const productId = item.product_id.toString();
        if (!productSales[productId]) {
          productSales[productId] = {
            name: item.name,
            quantity: 0,
            revenue: 0,
          };
        }
        productSales[productId].quantity += item.quantity;
        productSales[productId].revenue += parseFloat(item.total || 0);
      }
    }

    const topProducts = Object.values(productSales)
      .sort((a, b) => b.revenue - a.revenue)
      .slice(0, 10);

    // Total orders = only completed + processing (valid orders)
    const totalOrders = completedOrders + processingOrders;

    console.log(`Final metrics for ${snapshotDate}:`);
    console.log(`- Total orders from API: ${orders.length}`);
    console.log(`- Status breakdown:`);
    console.log(`  - Completed: ${completedOrders}`);
    console.log(`  - Processing: ${processingOrders}`);
    console.log(`  - Pending: ${pendingOrders}`);
    console.log(`  - On-hold: ${onHoldOrders}`);
    console.log(`  - Cancelled: ${cancelledOrders}`);
    console.log(`  - Refunded: ${refundedOrders}`);
    console.log(`  - Failed: ${failedOrders}`);
    console.log(`  - Other: ${otherStatusOrders}`);
    console.log(`- Total revenue (from valid orders): ${totalRevenue}`);
    console.log(`- Top products count: ${topProducts.length}`);

    const metrics: WooCommerceMetrics = {
      totalOrders,
      totalRevenue,
      totalProducts,
      completedOrders,
      pendingOrders,
      processingOrders,
      averageOrderValue: totalOrders > 0 ? totalRevenue / totalOrders : 0,
      topProducts,
    };

    const { error: insertError } = await supabaseClient
      .from('metrics_snapshots')
      .insert({
        client_id,
        integration_id,
        platform: 'woocommerce',
<<<<<<< HEAD
        metric_type: isRangeSync ? 'ecommerce_aggregate' : 'ecommerce',
=======
        metric_type: metricType,
>>>>>>> 3f66d663
        date: snapshotDate,
        metrics: metrics,
      });

    if (insertError) {
      console.error(`Failed to insert metrics for ${snapshotDate}:`, insertError);
      throw insertError;
    }

    console.log(`Successfully saved aggregated metrics for ${snapshotDate}`);

    const { error: updateError } = await supabaseClient
      .from('integrations')
      .update({ last_sync_at: new Date().toISOString() })
      .eq('id', integration_id);

    if (updateError) {
      console.error('Failed to update last_sync_at:', updateError);
    }

    return new Response(
      JSON.stringify({ success: true, metrics }),
      { headers: { ...corsHeaders, 'Content-Type': 'application/json' } }
    );
  } catch (error) {
    console.error('Error syncing WooCommerce:', error);
    return new Response(
      JSON.stringify({ error: error.message }),
      { status: 500, headers: { ...corsHeaders, 'Content-Type': 'application/json' } }
    );
  }
});<|MERGE_RESOLUTION|>--- conflicted
+++ resolved
@@ -63,35 +63,14 @@
 
     const allowedStatuses = config?.order_statuses || ['processing', 'completed', 'on-hold', 'pending', 'cancelled', 'refunded', 'failed'];
 
-    const today = new Date().toISOString().split('T')[0];
-    const targetDate = date_to || today;
-
-    console.log(`Syncing WooCommerce data for date: ${targetDate}`);
-    console.log(`Date range: from ${date_from || targetDate} to ${targetDate}`);
-
-<<<<<<< HEAD
-    // Determine if this is a single day sync or range sync
-    const isRangeSync = date_from && date_from !== targetDate;
-    const startDate = date_from || targetDate;
-    const endDate = targetDate;
-
-    console.log(`Is range sync: ${isRangeSync}, start: ${startDate}, end: ${endDate}`);
-
-=======
->>>>>>> 3f66d663
     const auth = btoa(`${consumerKey}:${consumerSecret}`);
     const headers = {
       'Authorization': `Basic ${auth}`,
       'Content-Type': 'application/json',
     };
 
-<<<<<<< HEAD
-    const startDateTime = `${startDate}T00:00:00`;
-    const endDateTime = `${endDate}T23:59:59`;
-=======
     const startDateTime = isRangeQuery ? `${date_from}T00:00:00` : `${snapshotDate}T00:00:00`;
     const endDateTime = isRangeQuery ? `${date_to}T23:59:59` : `${snapshotDate}T23:59:59`;
->>>>>>> 3f66d663
 
     let allOrders: any[] = [];
     let page = 1;
@@ -137,11 +116,7 @@
       totalProducts = products.length;
     }
 
-    // For range sync, save aggregated metrics with date = startDate (to avoid conflicts with daily snapshots)
-    // For single day sync, save metrics for that specific day
-    const snapshotDate = isRangeSync ? startDate : targetDate;
-
-    console.log(`Saving snapshot for date: ${snapshotDate} (${isRangeSync ? 'range' : 'single day'}) with metric_type: ${isRangeSync ? 'ecommerce_aggregate' : 'ecommerce'}`);
+    console.log(`Saving snapshot for date: ${snapshotDate} (${isRangeQuery ? 'range' : 'single day'}) with metric_type: ${metricType}`);
 
     let totalRevenue = 0;
     let completedOrders = 0;
@@ -241,11 +216,7 @@
         client_id,
         integration_id,
         platform: 'woocommerce',
-<<<<<<< HEAD
-        metric_type: isRangeSync ? 'ecommerce_aggregate' : 'ecommerce',
-=======
         metric_type: metricType,
->>>>>>> 3f66d663
         date: snapshotDate,
         metrics: metrics,
       });
